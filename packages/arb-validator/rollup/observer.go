--- conflicted
+++ resolved
@@ -33,17 +33,8 @@
 	"github.com/offchainlabs/arbitrum/packages/arb-validator/ethbridge"
 )
 
-<<<<<<< HEAD
-type Observer struct {
-}
-
-func NewObserver(chain *ChainObserver, clnt *ethclient.Client) (*Observer, error) {
-	var rollup arbbridge.ArbRollupWatcher
-	roll, err := ethbridge.NewRollupWatcher(chain.rollupAddr, clnt)
-=======
 func RunObserver(chain *ChainObserver, clnt *ethclient.Client) error {
 	rollup, err := ethbridge.NewRollupWatcher(chain.rollupAddr, clnt)
->>>>>>> 59d4585a
 	if err != nil {
 		return err
 	}
