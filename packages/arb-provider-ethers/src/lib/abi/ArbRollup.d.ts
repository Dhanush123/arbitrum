--- conflicted
+++ resolved
@@ -130,23 +130,7 @@
             ]): string;
         }>;
 
-<<<<<<< HEAD
         confirm: TypedFunctionDescription<{
-=======
-        confirmValid: TypedFunctionDescription<{
-            encode([
-                deadlineTicks,
-                _messages,
-                logsAcc,
-                vmProtoStateHash,
-                stakerAddresses,
-                stakerProofs,
-                stakerProofOffsets,
-            ]: [BigNumberish, Arrayish, Arrayish, Arrayish, (string)[], (Arrayish)[], (BigNumberish)[]]): string;
-        }>;
-
-        confirmInvalid: TypedFunctionDescription<{
->>>>>>> 16b138ab
             encode([
                 initalProtoStateHash,
                 branches,
@@ -159,7 +143,6 @@
                 stakerAddresses,
                 stakerProofs,
                 stakerProofOffsets,
-<<<<<<< HEAD
             ]: [
                 Arrayish,
                 (BigNumberish)[],
@@ -173,9 +156,6 @@
                 (Arrayish)[],
                 (BigNumberish)[],
             ]): string;
-=======
-            ]: [BigNumberish, Arrayish, BigNumberish, Arrayish, (string)[], (Arrayish)[], (BigNumberish)[]]): string;
->>>>>>> 16b138ab
         }>;
     };
 
@@ -353,7 +333,6 @@
             overrides?: TransactionOverrides,
         ): Promise<ContractTransaction>;
 
-<<<<<<< HEAD
         confirm(
             initalProtoStateHash: Arrayish,
             branches: (BigNumberish)[],
@@ -363,24 +342,6 @@
             vmProtoStateHashes: (Arrayish)[],
             messagesLengths: (BigNumberish)[],
             messages: Arrayish,
-=======
-        confirmValid(
-            deadlineTicks: BigNumberish,
-            _messages: Arrayish,
-            logsAcc: Arrayish,
-            vmProtoStateHash: Arrayish,
-            stakerAddresses: (string)[],
-            stakerProofs: (Arrayish)[],
-            stakerProofOffsets: (BigNumberish)[],
-            overrides?: TransactionOverrides,
-        ): Promise<ContractTransaction>;
-
-        confirmInvalid(
-            deadlineTicks: BigNumberish,
-            challengeNodeData: Arrayish,
-            branch: BigNumberish,
-            vmProtoStateHash: Arrayish,
->>>>>>> 16b138ab
             stakerAddresses: (string)[],
             stakerProofs: (Arrayish)[],
             stakerProofOffsets: (BigNumberish)[],
@@ -496,7 +457,6 @@
             _stakerProof: (Arrayish)[],
         ): Promise<BigNumber>;
 
-<<<<<<< HEAD
         confirm(
             initalProtoStateHash: Arrayish,
             branches: (BigNumberish)[],
@@ -506,26 +466,9 @@
             vmProtoStateHashes: (Arrayish)[],
             messagesLengths: (BigNumberish)[],
             messages: Arrayish,
-=======
-        confirmValid(
-            deadlineTicks: BigNumberish,
-            _messages: Arrayish,
-            logsAcc: Arrayish,
-            vmProtoStateHash: Arrayish,
             stakerAddresses: (string)[],
             stakerProofs: (Arrayish)[],
             stakerProofOffsets: (BigNumberish)[],
         ): Promise<BigNumber>;
-
-        confirmInvalid(
-            deadlineTicks: BigNumberish,
-            challengeNodeData: Arrayish,
-            branch: BigNumberish,
-            vmProtoStateHash: Arrayish,
->>>>>>> 16b138ab
-            stakerAddresses: (string)[],
-            stakerProofs: (Arrayish)[],
-            stakerProofOffsets: (BigNumberish)[],
-        ): Promise<BigNumber>;
     };
 }